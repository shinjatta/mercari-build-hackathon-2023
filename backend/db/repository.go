--- conflicted
+++ resolved
@@ -4,17 +4,10 @@
 	"context"
 	"database/sql"
 	"net/http"
-<<<<<<< HEAD
-
+  
   "github.com/labstack/echo/v4"
 	"github.com/978672/mecari-build-hackathon-2023/backend/domain"
 	"github.com/pkg/errors"
-=======
-  
-  "github.com/labstack/echo/v4"
-  "github.com/pkg/errors"
-	"github.com/978672/mecari-build-hackathon-2023/backend/domain"
->>>>>>> 68c0a934
 )
 
 type UserRepository interface {
